# SCS: HTTP Session Management for Go

[![GoDoc](https://godoc.org/github.com/alexedwards/scs?status.png)](https://pkg.go.dev/github.com/alexedwards/scs/v2?tab=doc)
[![Go report card](https://goreportcard.com/badge/github.com/alexedwards/scs)](https://goreportcard.com/report/github.com/alexedwards/scs)
[![Test coverage](http://gocover.io/_badge/github.com/alexedwards/scs)](https://gocover.io/github.com/alexedwards/scs)

## Features

- Automatic loading and saving of session data via middleware.
- Choice of 19 different server-side session stores including PostgreSQL, MySQL, MSSQL, SQLite, Redis and many others. Custom session stores are also supported.
- Supports multiple sessions per request, 'flash' messages, session token regeneration, idle and absolute session timeouts, and 'remember me' functionality.
- Easy to extend and customize. Communicate session tokens to/from clients in HTTP headers or request/response bodies.
- Efficient design. Smaller, faster and uses less memory than [gorilla/sessions](https://github.com/gorilla/sessions).

## Instructions

- [SCS: HTTP Session Management for Go](#scs-http-session-management-for-go)
  - [Features](#features)
  - [Instructions](#instructions)
    - [Installation](#installation)
    - [Basic Use](#basic-use)
    - [Configuring Session Behavior](#configuring-session-behavior)
    - [Working with Session Data](#working-with-session-data)
    - [Loading and Saving Sessions](#loading-and-saving-sessions)
    - [Configuring the Session Store](#configuring-the-session-store)
    - [Using Custom Session Stores](#using-custom-session-stores)
      - [Using Custom Session Stores (with context.Context)](#using-custom-session-stores-with-contextcontext)
    - [Multiple Sessions per Request](#multiple-sessions-per-request)
    - [Enumerate All Sessions](#enumerate-all-sessions)
    - [Flushing and Streaming Responses](#flushing-and-streaming-responses)
    - [Compatibility](#compatibility)
    - [Contributing](#contributing)

### Installation

This package requires Go 1.12 or newer.

```sh
go get github.com/alexedwards/scs/v2
```

Note: If you're using the traditional `GOPATH` mechanism to manage dependencies, instead of modules, you'll need to `go get` and `import` `github.com/alexedwards/scs` without the `v2` suffix.

Please use [versioned releases](https://github.com/alexedwards/scs/releases). Code in tip may contain experimental features which are subject to change.

### Basic Use

SCS implements a session management pattern following the [OWASP security guidelines](https://github.com/OWASP/CheatSheetSeries/blob/master/cheatsheets/Session_Management_Cheat_Sheet.md). Session data is stored on the server, and a randomly-generated unique session token (or _session ID_) is communicated to and from the client in a session cookie.

```go
package main

import (
	"io"
	"net/http"
	"time"

	"github.com/alexedwards/scs/v2"
)

var sessionManager *scs.SessionManager

func main() {
	// Initialize a new session manager and configure the session lifetime.
	sessionManager = scs.New()
	sessionManager.Lifetime = 24 * time.Hour

	mux := http.NewServeMux()
	mux.HandleFunc("/put", putHandler)
	mux.HandleFunc("/get", getHandler)

	// Wrap your handlers with the LoadAndSave() middleware.
	http.ListenAndServe(":4000", sessionManager.LoadAndSave(mux))
}

func putHandler(w http.ResponseWriter, r *http.Request) {
	// Store a new key and value in the session data.
	sessionManager.Put(r.Context(), "message", "Hello from a session!")
}

func getHandler(w http.ResponseWriter, r *http.Request) {
	// Use the GetString helper to retrieve the string value associated with a
	// key. The zero value is returned if the key does not exist.
	msg := sessionManager.GetString(r.Context(), "message")
	io.WriteString(w, msg)
}
```

```
$ curl -i --cookie-jar cj --cookie cj localhost:4000/put
HTTP/1.1 200 OK
Cache-Control: no-cache="Set-Cookie"
Set-Cookie: session=lHqcPNiQp_5diPxumzOklsSdE-MJ7zyU6kjch1Ee0UM; Path=/; Expires=Sat, 27 Apr 2019 10:28:20 GMT; Max-Age=86400; HttpOnly; SameSite=Lax
Vary: Cookie
Date: Fri, 26 Apr 2019 10:28:19 GMT
Content-Length: 0

$ curl -i --cookie-jar cj --cookie cj localhost:4000/get
HTTP/1.1 200 OK
Date: Fri, 26 Apr 2019 10:28:24 GMT
Content-Length: 21
Content-Type: text/plain; charset=utf-8

Hello from a session!
```

### Configuring Session Behavior

Session behavior can be configured via the `SessionManager` fields.

```go
sessionManager = scs.New()
sessionManager.Lifetime = 3 * time.Hour
sessionManager.IdleTimeout = 20 * time.Minute
sessionManager.Cookie.Name = "session_id"
sessionManager.Cookie.Domain = "example.com"
sessionManager.Cookie.HttpOnly = true
sessionManager.Cookie.Path = "/example/"
sessionManager.Cookie.Persist = true
sessionManager.Cookie.SameSite = http.SameSiteStrictMode
sessionManager.Cookie.Secure = true
```

Documentation for all available settings and their default values can be [found here](https://pkg.go.dev/github.com/alexedwards/scs/v2#SessionManager).

### Working with Session Data

Data can be set using the [`Put()`](https://pkg.go.dev/github.com/alexedwards/scs/v2#SessionManager.Put) method and retrieved with the [`Get()`](https://pkg.go.dev/github.com/alexedwards/scs/v2#SessionManager.Get) method. A variety of helper methods like [`GetString()`](https://pkg.go.dev/github.com/alexedwards/scs/v2#SessionManager.GetString), [`GetInt()`](https://pkg.go.dev/github.com/alexedwards/scs/v2#SessionManager.GetInt) and [`GetBytes()`](https://pkg.go.dev/github.com/alexedwards/scs/v2#SessionManager.GetBytes) are included for common data types. Please see [the documentation](https://pkg.go.dev/github.com/alexedwards/scs/v2#pkg-index) for a full list of helper methods.

The [`Pop()`](https://pkg.go.dev/github.com/alexedwards/scs/v2#SessionManager.Pop) method (and accompanying helpers for common data types) act like a one-time `Get()`, retrieving the data and removing it from the session in one step. These are useful if you want to implement 'flash' message functionality in your application, where messages are displayed to the user once only.

Some other useful functions are [`Exists()`](https://pkg.go.dev/github.com/alexedwards/scs/v2#SessionManager.Exists) (which returns a `bool` indicating whether or not a given key exists in the session data) and [`Keys()`](https://pkg.go.dev/github.com/alexedwards/scs/v2#SessionManager.Keys) (which returns a sorted slice of keys in the session data).

Individual data items can be deleted from the session using the [`Remove()`](https://pkg.go.dev/github.com/alexedwards/scs/v2#SessionManager.Remove) method. Alternatively, all session data can be deleted by using the [`Destroy()`](https://pkg.go.dev/github.com/alexedwards/scs/v2#SessionManager.Destroy) method. After calling `Destroy()`, any further operations in the same request cycle will result in a new session being created --- with a new session token and a new lifetime.

Behind the scenes SCS uses gob encoding to store session data, so if you want to store custom types in the session data they must be [registered](https://golang.org/pkg/encoding/gob/#Register) with the encoding/gob package first. Struct fields of custom types must also be exported so that they are visible to the encoding/gob package. Please [see here](https://gist.github.com/alexedwards/d6eca7136f98ec12ad606e774d3abad3) for a working example.

### Loading and Saving Sessions

Most applications will use the [`LoadAndSave()`](https://pkg.go.dev/github.com/alexedwards/scs/v2#SessionManager.LoadAndSave) middleware. This middleware takes care of loading and committing session data to the session store, and communicating the session token to/from the client in a cookie as necessary.

If you want to customize the behavior (like communicating the session token to/from the client in a HTTP header, or creating a distributed lock on the session token for the duration of the request) you are encouraged to create your own alternative middleware using the code in [`LoadAndSave()`](https://pkg.go.dev/github.com/alexedwards/scs/v2#SessionManager.LoadAndSave) as a template. An example is [given here](https://gist.github.com/alexedwards/cc6190195acfa466bf27f05aa5023f50).

Or for more fine-grained control you can load and save sessions within your individual handlers (or from anywhere in your application). [See here](https://gist.github.com/alexedwards/0570e5a59677e278e13acb8ea53a3b30) for an example.

### Configuring the Session Store

By default SCS uses an in-memory store for session data. This is convenient (no setup!) and very fast, but all session data will be lost when your application is stopped or restarted. Therefore it's useful for applications where data loss is an acceptable trade off for fast performance, or for prototyping and testing purposes. In most production applications you will want to use a persistent session store like PostgreSQL or MySQL instead.

The session stores currently included are shown in the table below. Please click the links for usage instructions and examples.

| Package                                                                             |                                                                                       |
| :---------------------------------------------------------------------------------- | ------------------------------------------------------------------------------------- |
| [badgerstore](https://github.com/alexedwards/scs/tree/master/badgerstore)           | Badger based session store                                                            |
| [boltstore](https://github.com/alexedwards/scs/tree/master/boltstore)               | Bolt based session store                                                              |
| [bunstore](https://github.com/alexedwards/scs/tree/master/bunstore)                 | Bun based session store                                                               |
| [buntdbstore](https://github.com/alexedwards/scs/tree/master/buntdbstore)           | BuntDB based session store                                                            |
| [cockroachdbstore](https://github.com/alexedwards/scs/tree/master/cockroachdbstore) | CockroachDB based session store                                                       |
| [consulstore](https://github.com/alexedwards/scs/tree/master/consulstore)           | Consul based session store                                                            |
| [etcdstore](https://github.com/alexedwards/scs/tree/master/etcdstore)               | Etcd based session store                                                              |
| [firestore](https://github.com/alexedwards/scs/tree/master/firestore)               | Google Cloud Firestore based session store                                            |
| [gormstore](https://github.com/alexedwards/scs/tree/master/gormstore)               | GORM based session store                                                              |
| [leveldbstore](https://github.com/alexedwards/scs/tree/master/leveldbstore)         | LevelDB based session store                                                           |
| [memstore](https://github.com/alexedwards/scs/tree/master/memstore)                 | In-memory session store (default)                                                     |
| [mongodbstore](https://github.com/alexedwards/scs/tree/master/mongodbstore)         | MongoDB based session store                                                           |
| [mssqlstore](https://github.com/alexedwards/scs/tree/master/mssqlstore)             | MSSQL based session store                                                             |
| [mysqlstore](https://github.com/alexedwards/scs/tree/master/mysqlstore)             | MySQL based session store                                                             |
| [pgxstore](https://github.com/alexedwards/scs/tree/master/pgxstore)                 | PostgreSQL based session store (using the [pgx](https://github.com/jackc/pgx) driver) |
| [postgresstore](https://github.com/alexedwards/scs/tree/master/postgresstore)       | PostgreSQL based session store (using the [pq](https://github.com/lib/pq) driver)     |
| [redisstore](https://github.com/alexedwards/scs/tree/master/redisstore)             | Redis based session store                                                             |
| [sqlite3store](https://github.com/alexedwards/scs/tree/master/sqlite3store)         | SQLite3 based session store                                                           |

Custom session stores are also supported. Please [see here](#using-custom-session-stores) for more information.

### Using Custom Session Stores

[`scs.Store`](https://pkg.go.dev/github.com/alexedwards/scs/v2#Store) defines the interface for custom session stores. Any object that implements this interface can be set as the store when configuring the session.

```go
type Store interface {
	// Delete should remove the session token and corresponding data from the
	// session store. If the token does not exist then Delete should be a no-op
	// and return nil (not an error).
	Delete(token string) (err error)

	// Find should return the data for a session token from the store. If the
	// session token is not found or is expired, the found return value should
	// be false (and the err return value should be nil). Similarly, tampered
	// or malformed tokens should result in a found return value of false and a
	// nil err value. The err return value should be used for system errors only.
	Find(token string) (b []byte, found bool, err error)

	// Commit should add the session token and data to the store, with the given
	// expiry time. If the session token already exists, then the data and
	// expiry time should be overwritten.
	Commit(token string, b []byte, expiry time.Time) (err error)
}

type IterableStore interface {
	// All should return a map containing data for all active sessions (i.e.
	// sessions which have not expired). The map key should be the session
	// token and the map value should be the session data. If no active
	// sessions exist this should return an empty (not nil) map.
	All() (map[string][]byte, error)
}
```

#### Using Custom Session Stores (with context.Context)

[`scs.CtxStore`](https://pkg.go.dev/github.com/alexedwards/scs/v2#CtxStore) defines the interface for custom session stores (with methods take context.Context parameter).

```go
type CtxStore interface {
	Store

	// DeleteCtx is the same as Store.Delete, except it takes a context.Context.
	DeleteCtx(ctx context.Context, token string) (err error)

	// FindCtx is the same as Store.Find, except it takes a context.Context.
	FindCtx(ctx context.Context, token string) (b []byte, found bool, err error)

	// CommitCtx is the same as Store.Commit, except it takes a context.Context.
	CommitCtx(ctx context.Context, token string, b []byte, expiry time.Time) (err error)
}

type IterableCtxStore interface {
	// AllCtx is the same as IterableStore.All, expect it takes a
	// context.Context.
	AllCtx(ctx context.Context) (map[string][]byte, error)
}
```

### Preventing Session Fixation

To help prevent session fixation attacks you should [renew the session token after any privilege level change](https://github.com/OWASP/CheatSheetSeries/blob/master/cheatsheets/Session_Management_Cheat_Sheet.md#renew-the-session-id-after-any-privilege-level-change). Commonly, this means that the session token must to be changed when a user logs in or out of your application. You can do this using the [`RenewToken()`](https://pkg.go.dev/github.com/alexedwards/scs/v2#SessionManager.RenewToken) method like so:

```go
func loginHandler(w http.ResponseWriter, r *http.Request) {
	userID := 123

	// First renew the session token...
	err := sessionManager.RenewToken(r.Context())
	if err != nil {
		http.Error(w, err.Error(), 500)
		return
	}

	// Then make the privilege-level change.
	sessionManager.Put(r.Context(), "userID", userID)
}
```

### Multiple Sessions per Request

It is possible for an application to support multiple sessions per request, with different lifetime lengths and even different stores. Please [see here for an example](https://gist.github.com/alexedwards/22535f758356bfaf96038fffad154824).

### Enumerate All Sessions

<<<<<<< HEAD
To iterate throught all sessions, SCS offers to all data stores an `All()` function where they can return their own sessions.
=======
To iterate through all sessions, SCS offers to all data stores an `All()` function where they can return their own sessions. 
>>>>>>> 4deadb93
Essentially, in your code, you pass the `Iterate()` method a closure with the signature `func(ctx context.Context) error` which contains the logic that you want to execute against each session. For example, if you want to revoke all sessions with contain a `userID` value equal to `4` you can do the following:

```go
err := sessionManager.Iterate(r.Context(), func(ctx context.Context) error {
	userID := sessionManager.GetInt(ctx, "userID")

	if userID == 4 {
		return sessionManager.Destroy(ctx)
	}

	return nil
})
if err != nil {
	log.Fatal(err)
}
```

### Flushing and Streaming Responses

Flushing responses is supported via the `http.NewResponseController` type (available in Go >= 1.20).

```go
func flushingHandler(w http.ResponseWriter, r *http.Request) {
	sessionManager.Put(r.Context(), "message", "Hello from a flushing handler!")

	rc := http.NewResponseController(w)

	for i := 0; i < 5; i++ {
		fmt.Fprintf(w, "Write %d\n", i)

		err := rc.Flush()
		if err != nil {
			log.Println(err)
			return
		}

		time.Sleep(time.Second)
	}
}
```

For a complete working example, please see [this comment](https://github.com/alexedwards/scs/issues/141#issuecomment-1774050802).

Note that the `http.ResponseWriter` passed on by the [`LoadAndSave()`](https://pkg.go.dev/github.com/alexedwards/scs/v2#SessionManager.LoadAndSave) middleware does not support the `http.Flusher` interface directly. This effectively means that flushing/streaming is only supported by SCS if you are using Go >= 1.20.

### Compatibility

You may have some problems using this package with Go frameworks that do not propagate the request context from standard-library compatible middleware, like [Echo](https://github.com/alexedwards/scs/issues/57) and [Fiber](https://github.com/alexedwards/scs/issues/106). If you are using Echo, please use the [echo-scs-session](https://github.com/spazzymoto/echo-scs-session) fork of this package instead.

### Contributing

Bug fixes and documentation improvements are very welcome! For feature additions or behavioral changes, please open an issue to discuss the change before submitting a PR. For new stores, please also open an issue to establish whether there is wider demand for the store before submitting a PR.<|MERGE_RESOLUTION|>--- conflicted
+++ resolved
@@ -256,11 +256,9 @@
 
 ### Enumerate All Sessions
 
-<<<<<<< HEAD
+
 To iterate throught all sessions, SCS offers to all data stores an `All()` function where they can return their own sessions.
-=======
-To iterate through all sessions, SCS offers to all data stores an `All()` function where they can return their own sessions. 
->>>>>>> 4deadb93
+
 Essentially, in your code, you pass the `Iterate()` method a closure with the signature `func(ctx context.Context) error` which contains the logic that you want to execute against each session. For example, if you want to revoke all sessions with contain a `userID` value equal to `4` you can do the following:
 
 ```go
